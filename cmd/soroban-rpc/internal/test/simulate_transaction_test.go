package test

import (
	"context"
	"crypto/sha256"
	"fmt"
	"os"
	"path"
	"runtime"
	"testing"
	"time"

	"github.com/creachadair/jrpc2"
	"github.com/creachadair/jrpc2/jhttp"
	"github.com/stretchr/testify/assert"
	"github.com/stretchr/testify/require"

	"github.com/stellar/go/keypair"
	"github.com/stellar/go/txnbuild"
	"github.com/stellar/go/xdr"

	"github.com/stellar/soroban-tools/cmd/soroban-rpc/internal/methods"
)

var (
	testSalt = sha256.Sum256([]byte("a1"))
)

func getHelloWorldContract(t *testing.T) []byte {
	_, filename, _, _ := runtime.Caller(0)
	testDirName := path.Dir(filename)
	contractFile := path.Join(testDirName, helloWorldContractPath)
	ret, err := os.ReadFile(contractFile)
	if err != nil {
		t.Fatalf("unable to read test_hello_world.wasm (%v) please run `make build-test-wasms` at the project root directory", err)
	}
	return ret
}

func createInvokeHostOperation(sourceAccount string, contractID xdr.Hash, method string, args ...xdr.ScVal) *txnbuild.InvokeHostFunction {
	return &txnbuild.InvokeHostFunction{
		HostFunction: xdr.HostFunction{
			Type: xdr.HostFunctionTypeHostFunctionTypeInvokeContract,
			InvokeContract: &xdr.InvokeContractArgs{
				ContractAddress: xdr.ScAddress{
					Type:       xdr.ScAddressTypeScAddressTypeContract,
					ContractId: &contractID,
				},
				FunctionName: xdr.ScSymbol(method),
				Args:         args,
			},
		},
		Auth:          nil,
		SourceAccount: sourceAccount,
	}
}

func createInstallContractCodeOperation(sourceAccount string, contractCode []byte) *txnbuild.InvokeHostFunction {
	return &txnbuild.InvokeHostFunction{
		HostFunction: xdr.HostFunction{
			Type: xdr.HostFunctionTypeHostFunctionTypeUploadContractWasm,
			Wasm: &contractCode,
		},
		SourceAccount: sourceAccount,
	}
}

func createCreateContractOperation(sourceAccount string, contractCode []byte) *txnbuild.InvokeHostFunction {
	saltParam := xdr.Uint256(testSalt)
	contractHash := xdr.Hash(sha256.Sum256(contractCode))

	sourceAccountID := xdr.MustAddress(sourceAccount)
	return &txnbuild.InvokeHostFunction{
		HostFunction: xdr.HostFunction{
			Type: xdr.HostFunctionTypeHostFunctionTypeCreateContract,
			CreateContract: &xdr.CreateContractArgs{
				ContractIdPreimage: xdr.ContractIdPreimage{
					Type: xdr.ContractIdPreimageTypeContractIdPreimageFromAddress,
					FromAddress: &xdr.ContractIdPreimageFromAddress{
						Address: xdr.ScAddress{
							Type:      xdr.ScAddressTypeScAddressTypeAccount,
							AccountId: &sourceAccountID,
						},
						Salt: saltParam,
					},
				},
				Executable: xdr.ContractExecutable{
					Type:     xdr.ContractExecutableTypeContractExecutableWasm,
					WasmHash: &contractHash,
				},
			},
		},
		Auth:          []xdr.SorobanAuthorizationEntry{},
		SourceAccount: sourceAccount,
	}
}

func getContractID(t *testing.T, sourceAccount string, salt [32]byte, networkPassphrase string) [32]byte {
	sourceAccountID := xdr.MustAddress(sourceAccount)
	preImage := xdr.HashIdPreimage{
		Type: xdr.EnvelopeTypeEnvelopeTypeContractId,
		ContractId: &xdr.HashIdPreimageContractId{
			NetworkId: sha256.Sum256([]byte(networkPassphrase)),
			ContractIdPreimage: xdr.ContractIdPreimage{
				Type: xdr.ContractIdPreimageTypeContractIdPreimageFromAddress,
				FromAddress: &xdr.ContractIdPreimageFromAddress{
					Address: xdr.ScAddress{
						Type:      xdr.ScAddressTypeScAddressTypeAccount,
						AccountId: &sourceAccountID,
					},
					Salt: salt,
				},
			},
		},
	}

	xdrPreImageBytes, err := preImage.MarshalBinary()
	require.NoError(t, err)
	hashedContractID := sha256.Sum256(xdrPreImageBytes)
	return hashedContractID
}

func simulateTransactionFromTxParams(t *testing.T, client *jrpc2.Client, params txnbuild.TransactionParams) methods.SimulateTransactionResponse {
	savedAutoIncrement := params.IncrementSequenceNum
	params.IncrementSequenceNum = false
	tx, err := txnbuild.NewTransaction(params)
	assert.NoError(t, err)
	params.IncrementSequenceNum = savedAutoIncrement
	txB64, err := tx.Base64()
	assert.NoError(t, err)
	request := methods.SimulateTransactionRequest{Transaction: txB64}
	var response methods.SimulateTransactionResponse
	err = client.CallResult(context.Background(), "simulateTransaction", request, &response)
	assert.NoError(t, err)
	return response
}

func preflightTransactionParamsLocally(t *testing.T, params txnbuild.TransactionParams, response methods.SimulateTransactionResponse) txnbuild.TransactionParams {
	if !assert.Empty(t, response.Error) {
		fmt.Println(response.Error)
	}
	var transactionData xdr.SorobanTransactionData
	err := xdr.SafeUnmarshalBase64(response.TransactionData, &transactionData)
	require.NoError(t, err)

	op := params.Operations[0]
	switch v := op.(type) {
	case *txnbuild.InvokeHostFunction:
		require.Len(t, response.Results, 1)
		v.Ext = xdr.TransactionExt{
			V:           1,
			SorobanData: &transactionData,
		}
		var auth []xdr.SorobanAuthorizationEntry
		for _, b64 := range response.Results[0].Auth {
			var a xdr.SorobanAuthorizationEntry
			err := xdr.SafeUnmarshalBase64(b64, &a)
			assert.NoError(t, err)
			auth = append(auth, a)
		}
		v.Auth = auth
	case *txnbuild.ExtendFootprintTtl:
		require.Len(t, response.Results, 0)
		v.Ext = xdr.TransactionExt{
			V:           1,
			SorobanData: &transactionData,
		}
	case *txnbuild.RestoreFootprint:
		require.Len(t, response.Results, 0)
		v.Ext = xdr.TransactionExt{
			V:           1,
			SorobanData: &transactionData,
		}
	default:
		t.Fatalf("Wrong operation type %v", op)
	}

	params.Operations = []txnbuild.Operation{op}

	params.BaseFee += response.MinResourceFee
	return params
}

func preflightTransactionParams(t *testing.T, client *jrpc2.Client, params txnbuild.TransactionParams) txnbuild.TransactionParams {
	response := simulateTransactionFromTxParams(t, client, params)
	// The preamble should be zero except for the special restore case
	assert.Nil(t, response.RestorePreamble)
	return preflightTransactionParamsLocally(t, params, response)
}

func TestSimulateTransactionSucceeds(t *testing.T) {
	test := NewTest(t)

	ch := jhttp.NewChannel(test.sorobanRPCURL(), nil)
	client := jrpc2.NewClient(ch, nil)

	sourceAccount := keypair.Root(StandaloneNetworkPassphrase).Address()
	contractBinary := getHelloWorldContract(t)
	params := txnbuild.TransactionParams{
		SourceAccount: &txnbuild.SimpleAccount{
			AccountID: sourceAccount,
			Sequence:  0,
		},
		IncrementSequenceNum: false,
		Operations: []txnbuild.Operation{
			createInstallContractCodeOperation(sourceAccount, contractBinary),
		},
		BaseFee: txnbuild.MinBaseFee,
		Memo:    nil,
		Preconditions: txnbuild.Preconditions{
			TimeBounds: txnbuild.NewInfiniteTimeout(),
		},
	}
	result := simulateTransactionFromTxParams(t, client, params)

	contractHash := sha256.Sum256(contractBinary)
	contractHashBytes := xdr.ScBytes(contractHash[:])
	expectedXdr := xdr.ScVal{Type: xdr.ScValTypeScvBytes, Bytes: &contractHashBytes}
	assert.Greater(t, result.LatestLedger, uint32(0))
	assert.Greater(t, result.Cost.CPUInstructions, uint64(0))
	assert.Greater(t, result.Cost.MemoryBytes, uint64(0))

	expectedTransactionData := xdr.SorobanTransactionData{
		Resources: xdr.SorobanResources{
			Footprint: xdr.LedgerFootprint{
				ReadWrite: []xdr.LedgerKey{
					{
						Type: xdr.LedgerEntryTypeContractCode,
						ContractCode: &xdr.LedgerKeyContractCode{
							Hash: xdr.Hash(contractHash),
						},
					},
				},
			},
			Instructions: 4378462,
			ReadBytes:    0,
			WriteBytes:   7048,
		},
		// the resulting fee is derived from the compute factors and a default padding is applied to instructions by preflight
		// for test purposes, the most deterministic way to assert the resulting fee is expected value in test scope, is to capture
		// the resulting fee from current preflight output and re-plug it in here, rather than try to re-implement the cost-model algo
		// in the test.
		ResourceFee: 132146,
	}

	// First, decode and compare the transaction data so we get a decent diff if it fails.
	var transactionData xdr.SorobanTransactionData
	err := xdr.SafeUnmarshalBase64(result.TransactionData, &transactionData)
	assert.NoError(t, err)
	assert.Equal(t, expectedTransactionData.Resources.Footprint, transactionData.Resources.Footprint)
	assert.InDelta(t, uint32(expectedTransactionData.Resources.Instructions), uint32(transactionData.Resources.Instructions), 3200000)
	assert.InDelta(t, uint32(expectedTransactionData.Resources.ReadBytes), uint32(transactionData.Resources.ReadBytes), 10)
	assert.InDelta(t, uint32(expectedTransactionData.Resources.WriteBytes), uint32(transactionData.Resources.WriteBytes), 300)
	assert.InDelta(t, int64(expectedTransactionData.ResourceFee), int64(transactionData.ResourceFee), 4000)

	// Then decode and check the result xdr, separately so we get a decent diff if it fails.
	assert.Len(t, result.Results, 1)
	var resultXdr xdr.ScVal
	err = xdr.SafeUnmarshalBase64(result.Results[0].XDR, &resultXdr)
	assert.NoError(t, err)
	assert.Equal(t, expectedXdr, resultXdr)

	// test operation which does not have a source account
	withoutSourceAccountOp := createInstallContractCodeOperation("", contractBinary)
	params = txnbuild.TransactionParams{
		SourceAccount: &txnbuild.SimpleAccount{
			AccountID: sourceAccount,
			Sequence:  0,
		},
		IncrementSequenceNum: false,
		Operations:           []txnbuild.Operation{withoutSourceAccountOp},
		BaseFee:              txnbuild.MinBaseFee,
		Memo:                 nil,
		Preconditions: txnbuild.Preconditions{
			TimeBounds: txnbuild.NewInfiniteTimeout(),
		},
	}
	require.NoError(t, err)

	resultForRequestWithoutOpSource := simulateTransactionFromTxParams(t, client, params)
	// Let's not compare the latest ledger since it may change
	result.LatestLedger = resultForRequestWithoutOpSource.LatestLedger
	assert.Equal(t, result, resultForRequestWithoutOpSource)

	// test that operation source account takes precedence over tx source account
	params = txnbuild.TransactionParams{
		SourceAccount: &txnbuild.SimpleAccount{
			AccountID: keypair.Root("test passphrase").Address(),
			Sequence:  0,
		},
		IncrementSequenceNum: false,
		Operations: []txnbuild.Operation{
			createInstallContractCodeOperation(sourceAccount, contractBinary),
		},
		BaseFee: txnbuild.MinBaseFee,
		Memo:    nil,
		Preconditions: txnbuild.Preconditions{
			TimeBounds: txnbuild.NewInfiniteTimeout(),
		},
	}

	resultForRequestWithDifferentTxSource := simulateTransactionFromTxParams(t, client, params)
	assert.GreaterOrEqual(t, resultForRequestWithDifferentTxSource.LatestLedger, result.LatestLedger)
	// apart from latest ledger the response should be the same
	resultForRequestWithDifferentTxSource.LatestLedger = result.LatestLedger
	assert.Equal(t, result, resultForRequestWithDifferentTxSource)
}

func TestSimulateTransactionWithAuth(t *testing.T) {
	test := NewTest(t)

	ch := jhttp.NewChannel(test.sorobanRPCURL(), nil)
	client := jrpc2.NewClient(ch, nil)

	sourceAccount := keypair.Root(StandaloneNetworkPassphrase)
	address := sourceAccount.Address()
	account := txnbuild.NewSimpleAccount(address, 0)

	helloWorldContract := getHelloWorldContract(t)

	params := preflightTransactionParams(t, client, txnbuild.TransactionParams{
		SourceAccount:        &account,
		IncrementSequenceNum: true,
		Operations: []txnbuild.Operation{
			createInstallContractCodeOperation(account.AccountID, helloWorldContract),
		},
		BaseFee: txnbuild.MinBaseFee,
		Preconditions: txnbuild.Preconditions{
			TimeBounds: txnbuild.NewInfiniteTimeout(),
		},
	})

	tx, err := txnbuild.NewTransaction(params)
	assert.NoError(t, err)
	sendSuccessfulTransaction(t, client, sourceAccount, tx)

	deployContractOp := createCreateContractOperation(address, helloWorldContract)
	deployContractParams := txnbuild.TransactionParams{
		SourceAccount:        &account,
		IncrementSequenceNum: true,
		Operations: []txnbuild.Operation{
			deployContractOp,
		},
		BaseFee: txnbuild.MinBaseFee,
		Preconditions: txnbuild.Preconditions{
			TimeBounds: txnbuild.NewInfiniteTimeout(),
		},
	}
	response := simulateTransactionFromTxParams(t, client, deployContractParams)
	require.NotEmpty(t, response.Results)
	require.Len(t, response.Results[0].Auth, 1)
	require.Empty(t, deployContractOp.Auth)

	var auth xdr.SorobanAuthorizationEntry
	assert.NoError(t, xdr.SafeUnmarshalBase64(response.Results[0].Auth[0], &auth))
	require.Equal(t, auth.Credentials.Type, xdr.SorobanCredentialsTypeSorobanCredentialsSourceAccount)
	deployContractOp.Auth = append(deployContractOp.Auth, auth)
	deployContractParams.Operations = []txnbuild.Operation{deployContractOp}

	// preflight deployContractOp with auth
	deployContractParams = preflightTransactionParams(t, client, deployContractParams)
	tx, err = txnbuild.NewTransaction(deployContractParams)
	assert.NoError(t, err)
	sendSuccessfulTransaction(t, client, sourceAccount, tx)
}

func TestSimulateInvokeContractTransactionSucceeds(t *testing.T) {
	test := NewTest(t)

	ch := jhttp.NewChannel(test.sorobanRPCURL(), nil)
	client := jrpc2.NewClient(ch, nil)

	sourceAccount := keypair.Root(StandaloneNetworkPassphrase)
	address := sourceAccount.Address()
	account := txnbuild.NewSimpleAccount(address, 0)

	helloWorldContract := getHelloWorldContract(t)

	params := preflightTransactionParams(t, client, txnbuild.TransactionParams{
		SourceAccount:        &account,
		IncrementSequenceNum: true,
		Operations: []txnbuild.Operation{
			createInstallContractCodeOperation(account.AccountID, helloWorldContract),
		},
		BaseFee: txnbuild.MinBaseFee,
		Preconditions: txnbuild.Preconditions{
			TimeBounds: txnbuild.NewInfiniteTimeout(),
		},
	})

	tx, err := txnbuild.NewTransaction(params)
	assert.NoError(t, err)
	sendSuccessfulTransaction(t, client, sourceAccount, tx)

	params = preflightTransactionParams(t, client, txnbuild.TransactionParams{
		SourceAccount:        &account,
		IncrementSequenceNum: true,
		Operations: []txnbuild.Operation{
			createCreateContractOperation(address, helloWorldContract),
		},
		BaseFee: txnbuild.MinBaseFee,
		Preconditions: txnbuild.Preconditions{
			TimeBounds: txnbuild.NewInfiniteTimeout(),
		},
	})

	tx, err = txnbuild.NewTransaction(params)
	assert.NoError(t, err)
	sendSuccessfulTransaction(t, client, sourceAccount, tx)

	contractID := getContractID(t, address, testSalt, StandaloneNetworkPassphrase)
	contractFnParameterSym := xdr.ScSymbol("world")
	authAddrArg := "GBRPYHIL2CI3FNQ4BXLFMNDLFJUNPU2HY3ZMFSHONUCEOASW7QC7OX2H"
	authAccountIDArg := xdr.MustAddress(authAddrArg)
	tx, err = txnbuild.NewTransaction(txnbuild.TransactionParams{
		SourceAccount:        &account,
		IncrementSequenceNum: true,
		Operations: []txnbuild.Operation{
			&txnbuild.CreateAccount{
				Destination:   authAddrArg,
				Amount:        "100000",
				SourceAccount: address,
			},
		},
		BaseFee: txnbuild.MinBaseFee,
		Preconditions: txnbuild.Preconditions{
			TimeBounds: txnbuild.NewInfiniteTimeout(),
		},
	})
	assert.NoError(t, err)
	sendSuccessfulTransaction(t, client, sourceAccount, tx)
	params = txnbuild.TransactionParams{
		SourceAccount:        &account,
		IncrementSequenceNum: false,
		Operations: []txnbuild.Operation{
			createInvokeHostOperation(
				address,
				contractID,
				"auth",
				xdr.ScVal{
					Type: xdr.ScValTypeScvAddress,
					Address: &xdr.ScAddress{
						Type:      xdr.ScAddressTypeScAddressTypeAccount,
						AccountId: &authAccountIDArg,
					},
				},
				xdr.ScVal{
					Type: xdr.ScValTypeScvSymbol,
					Sym:  &contractFnParameterSym,
				},
			),
		},
		BaseFee: txnbuild.MinBaseFee,
		Preconditions: txnbuild.Preconditions{
			TimeBounds: txnbuild.NewInfiniteTimeout(),
		},
	}
	tx, err = txnbuild.NewTransaction(params)

	assert.NoError(t, err)

	txB64, err := tx.Base64()
	assert.NoError(t, err)

	request := methods.SimulateTransactionRequest{Transaction: txB64}
	var response methods.SimulateTransactionResponse
	err = client.CallResult(context.Background(), "simulateTransaction", request, &response)
	assert.NoError(t, err)
	assert.Empty(t, response.Error)

	// check the result
	assert.Len(t, response.Results, 1)
	var obtainedResult xdr.ScVal
	err = xdr.SafeUnmarshalBase64(response.Results[0].XDR, &obtainedResult)
	assert.NoError(t, err)
	assert.Equal(t, xdr.ScValTypeScvAddress, obtainedResult.Type)
	require.NotNil(t, obtainedResult.Address)
	assert.Equal(t, authAccountIDArg, obtainedResult.Address.MustAccountId())

	// check the footprint
	var obtainedTransactionData xdr.SorobanTransactionData
	err = xdr.SafeUnmarshalBase64(response.TransactionData, &obtainedTransactionData)
	obtainedFootprint := obtainedTransactionData.Resources.Footprint
	assert.NoError(t, err)
	assert.Len(t, obtainedFootprint.ReadWrite, 1)
	assert.Len(t, obtainedFootprint.ReadOnly, 3)
	ro0 := obtainedFootprint.ReadOnly[0]
	assert.Equal(t, xdr.LedgerEntryTypeAccount, ro0.Type)
	assert.Equal(t, authAddrArg, ro0.Account.AccountId.Address())
	ro1 := obtainedFootprint.ReadOnly[1]
	assert.Equal(t, xdr.LedgerEntryTypeContractData, ro1.Type)
	assert.Equal(t, xdr.ScAddressTypeScAddressTypeContract, ro1.ContractData.Contract.Type)
	assert.Equal(t, xdr.Hash(contractID), *ro1.ContractData.Contract.ContractId)
	assert.Equal(t, xdr.ScValTypeScvLedgerKeyContractInstance, ro1.ContractData.Key.Type)
	ro2 := obtainedFootprint.ReadOnly[2]
	assert.Equal(t, xdr.LedgerEntryTypeContractCode, ro2.Type)
	contractHash := sha256.Sum256(helloWorldContract)
	assert.Equal(t, xdr.Hash(contractHash), ro2.ContractCode.Hash)
	assert.NoError(t, err)

	assert.NotZero(t, obtainedTransactionData.ResourceFee)
	assert.NotZero(t, obtainedTransactionData.Resources.Instructions)
	assert.NotZero(t, obtainedTransactionData.Resources.ReadBytes)
	assert.NotZero(t, obtainedTransactionData.Resources.WriteBytes)

	// check the auth
	assert.Len(t, response.Results[0].Auth, 1)
	var obtainedAuth xdr.SorobanAuthorizationEntry
	err = xdr.SafeUnmarshalBase64(response.Results[0].Auth[0], &obtainedAuth)
	assert.NoError(t, err)
	assert.Equal(t, obtainedAuth.Credentials.Type, xdr.SorobanCredentialsTypeSorobanCredentialsAddress)
	assert.Equal(t, obtainedAuth.Credentials.Address.Signature.Type, xdr.ScValTypeScvVoid)

	assert.NotZero(t, obtainedAuth.Credentials.Address.Nonce)
	assert.Equal(t, xdr.ScAddressTypeScAddressTypeAccount, obtainedAuth.Credentials.Address.Address.Type)
	assert.Equal(t, authAddrArg, obtainedAuth.Credentials.Address.Address.AccountId.Address())

	assert.Equal(t, xdr.SorobanCredentialsTypeSorobanCredentialsAddress, obtainedAuth.Credentials.Type)
	assert.Equal(t, xdr.ScAddressTypeScAddressTypeAccount, obtainedAuth.Credentials.Address.Address.Type)
	assert.Equal(t, authAddrArg, obtainedAuth.Credentials.Address.Address.AccountId.Address())
	assert.Equal(t, xdr.SorobanAuthorizedFunctionTypeSorobanAuthorizedFunctionTypeContractFn, obtainedAuth.RootInvocation.Function.Type)
	assert.Equal(t, xdr.ScSymbol("auth"), obtainedAuth.RootInvocation.Function.ContractFn.FunctionName)
	assert.Len(t, obtainedAuth.RootInvocation.Function.ContractFn.Args, 2)
	world := obtainedAuth.RootInvocation.Function.ContractFn.Args[1]
	assert.Equal(t, xdr.ScValTypeScvSymbol, world.Type)
	assert.Equal(t, xdr.ScSymbol("world"), *world.Sym)
	assert.Nil(t, obtainedAuth.RootInvocation.SubInvocations)

	// check the events. There will be 2 debug events and the event emitted by the "auth" function
	// which is the one we are going to check.
	assert.Len(t, response.Events, 3)
	var event xdr.DiagnosticEvent
	err = xdr.SafeUnmarshalBase64(response.Events[1], &event)
	assert.NoError(t, err)
	assert.True(t, event.InSuccessfulContractCall)
	assert.NotNil(t, event.Event.ContractId)
	assert.Equal(t, xdr.Hash(contractID), *event.Event.ContractId)
	assert.Equal(t, xdr.ContractEventTypeContract, event.Event.Type)
	assert.Equal(t, int32(0), event.Event.Body.V)
	assert.Equal(t, xdr.ScValTypeScvSymbol, event.Event.Body.V0.Data.Type)
	assert.Equal(t, xdr.ScSymbol("world"), *event.Event.Body.V0.Data.Sym)
	assert.Len(t, event.Event.Body.V0.Topics, 1)
	assert.Equal(t, xdr.ScValTypeScvString, event.Event.Body.V0.Topics[0].Type)
	assert.Equal(t, xdr.ScString("auth"), *event.Event.Body.V0.Topics[0].Str)
	metrics := getMetrics(test)
	require.Contains(t, metrics, "soroban_rpc_json_rpc_request_duration_seconds_count{endpoint=\"simulateTransaction\",status=\"ok\"} 3")
	require.Contains(t, metrics, "soroban_rpc_preflight_pool_request_ledger_get_duration_seconds_count{status=\"ok\",type=\"db\"} 3")
	require.Contains(t, metrics, "soroban_rpc_preflight_pool_request_ledger_get_duration_seconds_count{status=\"ok\",type=\"all\"} 3")
	require.Contains(t, metrics, "soroban_rpc_preflight_pool_request_ledger_entries_fetched_sum 67")
}

func TestSimulateTransactionError(t *testing.T) {
	test := NewTest(t)

	ch := jhttp.NewChannel(test.sorobanRPCURL(), nil)
	client := jrpc2.NewClient(ch, nil)

	sourceAccount := keypair.Root(StandaloneNetworkPassphrase).Address()
	invokeHostOp := createInvokeHostOperation(sourceAccount, xdr.Hash{}, "noMethod")
	invokeHostOp.HostFunction = xdr.HostFunction{
		Type: xdr.HostFunctionTypeHostFunctionTypeInvokeContract,
		InvokeContract: &xdr.InvokeContractArgs{
			ContractAddress: xdr.ScAddress{
				Type:       xdr.ScAddressTypeScAddressTypeContract,
				ContractId: &xdr.Hash{0x1, 0x2},
			},
			FunctionName: "",
			Args:         nil,
		},
	}
	params := txnbuild.TransactionParams{
		SourceAccount: &txnbuild.SimpleAccount{
			AccountID: keypair.Root(StandaloneNetworkPassphrase).Address(),
			Sequence:  0,
		},
		IncrementSequenceNum: false,
		Operations:           []txnbuild.Operation{invokeHostOp},
		BaseFee:              txnbuild.MinBaseFee,
		Memo:                 nil,
		Preconditions: txnbuild.Preconditions{
			TimeBounds: txnbuild.NewInfiniteTimeout(),
		},
	}
	result := simulateTransactionFromTxParams(t, client, params)
	assert.Greater(t, result.LatestLedger, uint32(0))
	assert.Contains(t, result.Error, "MissingValue")
	require.Len(t, result.Events, 1)
	var event xdr.DiagnosticEvent
	require.NoError(t, xdr.SafeUnmarshalBase64(result.Events[0], &event))
}

func TestSimulateTransactionMultipleOperations(t *testing.T) {
	test := NewTest(t)

	ch := jhttp.NewChannel(test.sorobanRPCURL(), nil)
	client := jrpc2.NewClient(ch, nil)

	sourceAccount := keypair.Root(StandaloneNetworkPassphrase).Address()
	contractBinary := getHelloWorldContract(t)
	params := txnbuild.TransactionParams{
		SourceAccount: &txnbuild.SimpleAccount{
			AccountID: keypair.Root(StandaloneNetworkPassphrase).Address(),
			Sequence:  0,
		},
		IncrementSequenceNum: false,
		Operations: []txnbuild.Operation{
			createInstallContractCodeOperation(sourceAccount, contractBinary),
			createCreateContractOperation(sourceAccount, contractBinary),
		},
		BaseFee: txnbuild.MinBaseFee,
		Memo:    nil,
		Preconditions: txnbuild.Preconditions{
			TimeBounds: txnbuild.NewInfiniteTimeout(),
		},
	}

	result := simulateTransactionFromTxParams(t, client, params)
	assert.Equal(
		t,
		methods.SimulateTransactionResponse{
			Error: "Transaction contains more than one operation",
		},
		result,
	)
}

func TestSimulateTransactionWithoutInvokeHostFunction(t *testing.T) {
	test := NewTest(t)

	ch := jhttp.NewChannel(test.sorobanRPCURL(), nil)
	client := jrpc2.NewClient(ch, nil)

	params := txnbuild.TransactionParams{
		SourceAccount: &txnbuild.SimpleAccount{
			AccountID: keypair.Root(StandaloneNetworkPassphrase).Address(),
			Sequence:  0,
		},
		IncrementSequenceNum: false,
		Operations: []txnbuild.Operation{
			&txnbuild.BumpSequence{BumpTo: 1},
		},
		BaseFee: txnbuild.MinBaseFee,
		Memo:    nil,
		Preconditions: txnbuild.Preconditions{
			TimeBounds: txnbuild.NewInfiniteTimeout(),
		},
	}
	result := simulateTransactionFromTxParams(t, client, params)
	assert.Equal(
		t,
		methods.SimulateTransactionResponse{
			Error: "Transaction contains unsupported operation type: OperationTypeBumpSequence",
		},
		result,
	)
}

func TestSimulateTransactionUnmarshalError(t *testing.T) {
	test := NewTest(t)

	ch := jhttp.NewChannel(test.sorobanRPCURL(), nil)
	client := jrpc2.NewClient(ch, nil)

	request := methods.SimulateTransactionRequest{Transaction: "invalid"}
	var result methods.SimulateTransactionResponse
	err := client.CallResult(context.Background(), "simulateTransaction", request, &result)
	assert.NoError(t, err)
	assert.Equal(
		t,
		"Could not unmarshal transaction",
		result.Error,
	)
}

func TestSimulateTransactionExtendAndRestoreFootprint(t *testing.T) {
	test := NewTest(t)

	ch := jhttp.NewChannel(test.sorobanRPCURL(), nil)
	client := jrpc2.NewClient(ch, nil)

	sourceAccount := keypair.Root(StandaloneNetworkPassphrase)
	address := sourceAccount.Address()
	account := txnbuild.NewSimpleAccount(address, 0)

	helloWorldContract := getHelloWorldContract(t)

	params := preflightTransactionParams(t, client, txnbuild.TransactionParams{
		SourceAccount:        &account,
		IncrementSequenceNum: true,
		Operations: []txnbuild.Operation{
			createInstallContractCodeOperation(account.AccountID, helloWorldContract),
		},
		BaseFee: txnbuild.MinBaseFee,
		Preconditions: txnbuild.Preconditions{
			TimeBounds: txnbuild.NewInfiniteTimeout(),
		},
	})
	tx, err := txnbuild.NewTransaction(params)
	assert.NoError(t, err)
	sendSuccessfulTransaction(t, client, sourceAccount, tx)

	params = preflightTransactionParams(t, client, txnbuild.TransactionParams{
		SourceAccount:        &account,
		IncrementSequenceNum: true,
		Operations: []txnbuild.Operation{
			createCreateContractOperation(address, helloWorldContract),
		},
		BaseFee: txnbuild.MinBaseFee,
		Preconditions: txnbuild.Preconditions{
			TimeBounds: txnbuild.NewInfiniteTimeout(),
		},
	})
	tx, err = txnbuild.NewTransaction(params)
	assert.NoError(t, err)
	sendSuccessfulTransaction(t, client, sourceAccount, tx)

	contractID := getContractID(t, address, testSalt, StandaloneNetworkPassphrase)
	invokeIncPresistentEntryParams := txnbuild.TransactionParams{
		SourceAccount:        &account,
		IncrementSequenceNum: true,
		Operations: []txnbuild.Operation{
			createInvokeHostOperation(
				address,
				contractID,
				"inc",
			),
		},
		BaseFee: txnbuild.MinBaseFee,
		Preconditions: txnbuild.Preconditions{
			TimeBounds: txnbuild.NewInfiniteTimeout(),
		},
	}
	params = preflightTransactionParams(t, client, invokeIncPresistentEntryParams)
	tx, err = txnbuild.NewTransaction(params)
	assert.NoError(t, err)
	sendSuccessfulTransaction(t, client, sourceAccount, tx)

	// get the counter ledger entry TTL
	key := getCounterLedgerKey(contractID)

	keyB64, err := xdr.MarshalBase64(key)
	require.NoError(t, err)
	getLedgerEntryrequest := methods.GetLedgerEntryRequest{
		Key: keyB64,
	}
	var getLedgerEntryResult methods.GetLedgerEntryResponse
	err = client.CallResult(context.Background(), "getLedgerEntry", getLedgerEntryrequest, &getLedgerEntryResult)
	assert.NoError(t, err)

	var entry xdr.LedgerEntryData
	assert.NoError(t, xdr.SafeUnmarshalBase64(getLedgerEntryResult.XDR, &entry))
	assert.Equal(t, xdr.LedgerEntryTypeContractData, entry.Type)
	require.NotNil(t, getLedgerEntryResult.LiveUntilLedgerSeq)

	initialLiveUntil := *getLedgerEntryResult.LiveUntilLedgerSeq

	// Extend the initial TTL
	params = preflightTransactionParams(t, client, txnbuild.TransactionParams{
		SourceAccount:        &account,
		IncrementSequenceNum: true,
		Operations: []txnbuild.Operation{
			&txnbuild.ExtendFootprintTtl{
				ExtendTo: 20,
				Ext: xdr.TransactionExt{
					V: 1,
					SorobanData: &xdr.SorobanTransactionData{
						Resources: xdr.SorobanResources{
							Footprint: xdr.LedgerFootprint{
								ReadOnly: []xdr.LedgerKey{key},
							},
						},
					},
				},
			},
		},
		BaseFee: txnbuild.MinBaseFee,
		Preconditions: txnbuild.Preconditions{
			TimeBounds: txnbuild.NewInfiniteTimeout(),
		},
	})
	tx, err = txnbuild.NewTransaction(params)
	assert.NoError(t, err)
	sendSuccessfulTransaction(t, client, sourceAccount, tx)

	err = client.CallResult(context.Background(), "getLedgerEntry", getLedgerEntryrequest, &getLedgerEntryResult)
	assert.NoError(t, err)
	assert.NoError(t, xdr.SafeUnmarshalBase64(getLedgerEntryResult.XDR, &entry))
	assert.Equal(t, xdr.LedgerEntryTypeContractData, entry.Type)
	require.NotNil(t, getLedgerEntryResult.LiveUntilLedgerSeq)
	newLiveUntilSeq := *getLedgerEntryResult.LiveUntilLedgerSeq
	assert.Greater(t, newLiveUntilSeq, initialLiveUntil)

	// Wait until it is not live anymore
	waitUntilLedgerEntryTTL(t, client, key)

	// and restore it
	params = preflightTransactionParams(t, client, txnbuild.TransactionParams{
		SourceAccount:        &account,
		IncrementSequenceNum: true,
		Operations: []txnbuild.Operation{
			&txnbuild.RestoreFootprint{
				Ext: xdr.TransactionExt{
					V: 1,
					SorobanData: &xdr.SorobanTransactionData{
						Resources: xdr.SorobanResources{
							Footprint: xdr.LedgerFootprint{
								ReadWrite: []xdr.LedgerKey{key},
							},
						},
					},
				},
			},
		},
		BaseFee: txnbuild.MinBaseFee,
		Preconditions: txnbuild.Preconditions{
			TimeBounds: txnbuild.NewInfiniteTimeout(),
		},
	})
	tx, err = txnbuild.NewTransaction(params)
	assert.NoError(t, err)
	sendSuccessfulTransaction(t, client, sourceAccount, tx)

	// Wait for TTL again and check the pre-restore field when trying to exec the contract again
	waitUntilLedgerEntryTTL(t, client, key)

	simulationResult := simulateTransactionFromTxParams(t, client, invokeIncPresistentEntryParams)
	require.NotNil(t, simulationResult.RestorePreamble)
	assert.NotZero(t, simulationResult.RestorePreamble)

	params = preflightTransactionParamsLocally(t,
		txnbuild.TransactionParams{
			SourceAccount:        &account,
			IncrementSequenceNum: true,
			Operations: []txnbuild.Operation{
				&txnbuild.RestoreFootprint{},
			},
			BaseFee: txnbuild.MinBaseFee,
			Preconditions: txnbuild.Preconditions{
				TimeBounds: txnbuild.NewInfiniteTimeout(),
			},
		},
		methods.SimulateTransactionResponse{
			TransactionData: simulationResult.RestorePreamble.TransactionData,
			MinResourceFee:  simulationResult.RestorePreamble.MinResourceFee,
		},
	)
	tx, err = txnbuild.NewTransaction(params)
	assert.NoError(t, err)
	sendSuccessfulTransaction(t, client, sourceAccount, tx)

	// Finally, we should be able to send the inc host function invocation now that we
	// have pre-restored the entries
	params = preflightTransactionParamsLocally(t, invokeIncPresistentEntryParams, simulationResult)
	tx, err = txnbuild.NewTransaction(params)
	assert.NoError(t, err)
	sendSuccessfulTransaction(t, client, sourceAccount, tx)
}

func getCounterLedgerKey(contractID [32]byte) xdr.LedgerKey {
	contractIDHash := xdr.Hash(contractID)
	counterSym := xdr.ScSymbol("COUNTER")
	key := xdr.LedgerKey{
		Type: xdr.LedgerEntryTypeContractData,
		ContractData: &xdr.LedgerKeyContractData{
			Contract: xdr.ScAddress{
				Type:       xdr.ScAddressTypeScAddressTypeContract,
				ContractId: &contractIDHash,
			},
			Key: xdr.ScVal{
				Type: xdr.ScValTypeScvSymbol,
				Sym:  &counterSym,
			},
			Durability: xdr.ContractDataDurabilityPersistent,
		},
	}
	return key
}

func waitUntilLedgerEntryTTL(t *testing.T, client *jrpc2.Client, ledgerKey xdr.LedgerKey) {
	keyB64, err := xdr.MarshalBase64(ledgerKey)
	require.NoError(t, err)
	request := methods.GetLedgerEntriesRequest{
		Keys: []string{keyB64},
	}
	ttled := false
	for i := 0; i < 50; i++ {
		var result methods.GetLedgerEntriesResponse
		var entry xdr.LedgerEntryData
		err := client.CallResult(context.Background(), "getLedgerEntries", request, &result)
		require.NoError(t, err)
		require.NotEmpty(t, result.Entries)
		require.NoError(t, xdr.SafeUnmarshalBase64(result.Entries[0].XDR, &entry))
		require.NotEqual(t, xdr.LedgerEntryTypeTtl, entry.Type)
		liveUntilLedgerSeq := xdr.Uint32(*result.Entries[0].LiveUntilLedgerSeq)
		// See https://soroban.stellar.org/docs/fundamentals-and-concepts/state-expiration#expiration-ledger
		currentLedger := result.LatestLedger + 1
		if xdr.Uint32(currentLedger) > liveUntilLedgerSeq {
			ttled = true
			t.Logf("ledger entry ttl'ed")
			break
		}
		t.Log("waiting for ledger entry to ttl at ledger", liveUntilLedgerSeq)
		time.Sleep(time.Second)
	}
	require.True(t, ttled)
}

func TestSimulateInvokePrng_u64_in_range(t *testing.T) {
	test := NewTest(t)

	ch := jhttp.NewChannel(test.sorobanRPCURL(), nil)
	client := jrpc2.NewClient(ch, nil)

	sourceAccount := keypair.Root(StandaloneNetworkPassphrase)
	address := sourceAccount.Address()
	account := txnbuild.NewSimpleAccount(address, 0)

	helloWorldContract := getHelloWorldContract(t)

	params := preflightTransactionParams(t, client, txnbuild.TransactionParams{
		SourceAccount:        &account,
		IncrementSequenceNum: true,
		Operations: []txnbuild.Operation{
			createInstallContractCodeOperation(account.AccountID, helloWorldContract),
		},
		BaseFee: txnbuild.MinBaseFee,
		Preconditions: txnbuild.Preconditions{
			TimeBounds: txnbuild.NewInfiniteTimeout(),
		},
	})

	tx, err := txnbuild.NewTransaction(params)
	require.NoError(t, err)
	sendSuccessfulTransaction(t, client, sourceAccount, tx)

	params = preflightTransactionParams(t, client, txnbuild.TransactionParams{
		SourceAccount:        &account,
		IncrementSequenceNum: true,
		Operations: []txnbuild.Operation{
			createCreateContractOperation(address, helloWorldContract),
		},
		BaseFee: txnbuild.MinBaseFee,
		Preconditions: txnbuild.Preconditions{
			TimeBounds: txnbuild.NewInfiniteTimeout(),
		},
	})

	tx, err = txnbuild.NewTransaction(params)
	require.NoError(t, err)
	sendSuccessfulTransaction(t, client, sourceAccount, tx)

	contractID := getContractID(t, address, testSalt, StandaloneNetworkPassphrase)
	authAddrArg := "GBRPYHIL2CI3FNQ4BXLFMNDLFJUNPU2HY3ZMFSHONUCEOASW7QC7OX2H"
	tx, err = txnbuild.NewTransaction(txnbuild.TransactionParams{
		SourceAccount:        &account,
		IncrementSequenceNum: true,
		Operations: []txnbuild.Operation{
			&txnbuild.CreateAccount{
				Destination:   authAddrArg,
				Amount:        "100000",
				SourceAccount: address,
			},
		},
		BaseFee: txnbuild.MinBaseFee,
		Preconditions: txnbuild.Preconditions{
			TimeBounds: txnbuild.NewInfiniteTimeout(),
		},
	})
	require.NoError(t, err)
	sendSuccessfulTransaction(t, client, sourceAccount, tx)
	low := xdr.Uint64(1500)
	high := xdr.Uint64(10000)
	params = txnbuild.TransactionParams{
		SourceAccount:        &account,
		IncrementSequenceNum: false,
		Operations: []txnbuild.Operation{
			createInvokeHostOperation(
				address,
				contractID,
				"prng_u64_in_range",
				xdr.ScVal{
					Type: xdr.ScValTypeScvU64,
					U64:  &low,
				},
				xdr.ScVal{
					Type: xdr.ScValTypeScvU64,
					U64:  &high,
				},
			),
		},
		BaseFee: txnbuild.MinBaseFee,
		Preconditions: txnbuild.Preconditions{
			TimeBounds: txnbuild.NewInfiniteTimeout(),
		},
	}
	tx, err = txnbuild.NewTransaction(params)

	require.NoError(t, err)

	txB64, err := tx.Base64()
	require.NoError(t, err)

	request := methods.SimulateTransactionRequest{Transaction: txB64}
	var response methods.SimulateTransactionResponse
	err = client.CallResult(context.Background(), "simulateTransaction", request, &response)
	require.NoError(t, err)
	require.Empty(t, response.Error)

	// check the result
	require.Len(t, response.Results, 1)
	var obtainedResult xdr.ScVal
	err = xdr.SafeUnmarshalBase64(response.Results[0].XDR, &obtainedResult)
	require.NoError(t, err)
	require.Equal(t, xdr.ScValTypeScvU64, obtainedResult.Type)
	require.LessOrEqual(t, uint64(*obtainedResult.U64), uint64(high))
	require.GreaterOrEqual(t, uint64(*obtainedResult.U64), uint64(low))
}

func TestSimulateSystemEvent(t *testing.T) {
	test := NewTest(t)

	ch := jhttp.NewChannel(test.sorobanRPCURL(), nil)
	client := jrpc2.NewClient(ch, nil)

	sourceAccount := keypair.Root(StandaloneNetworkPassphrase)
	address := sourceAccount.Address()
	account := txnbuild.NewSimpleAccount(address, 0)

	helloWorldContract := getHelloWorldContract(t)

	params := preflightTransactionParams(t, client, txnbuild.TransactionParams{
		SourceAccount:        &account,
		IncrementSequenceNum: true,
		Operations: []txnbuild.Operation{
			createInstallContractCodeOperation(account.AccountID, helloWorldContract),
		},
		BaseFee: txnbuild.MinBaseFee,
		Preconditions: txnbuild.Preconditions{
			TimeBounds: txnbuild.NewInfiniteTimeout(),
		},
	})

	tx, err := txnbuild.NewTransaction(params)
	require.NoError(t, err)
	sendSuccessfulTransaction(t, client, sourceAccount, tx)

	params = preflightTransactionParams(t, client, txnbuild.TransactionParams{
		SourceAccount:        &account,
		IncrementSequenceNum: true,
		Operations: []txnbuild.Operation{
			createCreateContractOperation(address, helloWorldContract),
		},
		BaseFee: txnbuild.MinBaseFee,
		Preconditions: txnbuild.Preconditions{
			TimeBounds: txnbuild.NewInfiniteTimeout(),
		},
	})

	tx, err = txnbuild.NewTransaction(params)
	require.NoError(t, err)
	sendSuccessfulTransaction(t, client, sourceAccount, tx)

	contractID := getContractID(t, address, testSalt, StandaloneNetworkPassphrase)
	authAddrArg := "GBRPYHIL2CI3FNQ4BXLFMNDLFJUNPU2HY3ZMFSHONUCEOASW7QC7OX2H"
	tx, err = txnbuild.NewTransaction(txnbuild.TransactionParams{
		SourceAccount:        &account,
		IncrementSequenceNum: true,
		Operations: []txnbuild.Operation{
			&txnbuild.CreateAccount{
				Destination:   authAddrArg,
				Amount:        "100000",
				SourceAccount: address,
			},
		},
		BaseFee: txnbuild.MinBaseFee,
		Preconditions: txnbuild.Preconditions{
			TimeBounds: txnbuild.NewInfiniteTimeout(),
		},
	})
	require.NoError(t, err)
	sendSuccessfulTransaction(t, client, sourceAccount, tx)

	contractHash := sha256.Sum256(helloWorldContract)
	byteSlice := xdr.ScBytes(contractHash[:])

	params = txnbuild.TransactionParams{
		SourceAccount:        &account,
		IncrementSequenceNum: false,
		Operations: []txnbuild.Operation{
			createInvokeHostOperation(
				address,
				contractID,
				"upgrade_contract",
				xdr.ScVal{
					Type:  xdr.ScValTypeScvBytes,
					Bytes: &byteSlice,
				},
			),
		},
		BaseFee: txnbuild.MinBaseFee,
		Preconditions: txnbuild.Preconditions{
			TimeBounds: txnbuild.NewInfiniteTimeout(),
		},
	}
	tx, err = txnbuild.NewTransaction(params)

	require.NoError(t, err)

	txB64, err := tx.Base64()
	require.NoError(t, err)

	request := methods.SimulateTransactionRequest{Transaction: txB64}
	var response methods.SimulateTransactionResponse
	err = client.CallResult(context.Background(), "simulateTransaction", request, &response)
	require.NoError(t, err)
	require.Empty(t, response.Error)

	// check the result
	require.Len(t, response.Results, 1)
	var obtainedResult xdr.ScVal
	err = xdr.SafeUnmarshalBase64(response.Results[0].XDR, &obtainedResult)
	require.NoError(t, err)

	var transactionData xdr.SorobanTransactionData
	err = xdr.SafeUnmarshalBase64(response.TransactionData, &transactionData)
	require.NoError(t, err)

<<<<<<< HEAD
	assert.InDelta(t, 7464, uint32(transactionData.Resources.ReadBytes), 600)
=======
	assert.InDelta(t, 6856, uint32(transactionData.Resources.ReadBytes), 200)
>>>>>>> d1f1fa95
	// the resulting fee is derived from compute factors and a default padding is applied to instructions by preflight
	// for test purposes, the most deterministic way to assert the resulting fee is expected value in test scope, is to capture
	// the resulting fee from current preflight output and re-plug it in here, rather than try to re-implement the cost-model algo
	// in the test.
	assert.InDelta(t, 100980, int64(transactionData.ResourceFee), 5000)
	assert.InDelta(t, 104, uint32(transactionData.Resources.WriteBytes), 15)
	require.GreaterOrEqual(t, len(response.Events), 3)
}<|MERGE_RESOLUTION|>--- conflicted
+++ resolved
@@ -1124,12 +1124,8 @@
 	var transactionData xdr.SorobanTransactionData
 	err = xdr.SafeUnmarshalBase64(response.TransactionData, &transactionData)
 	require.NoError(t, err)
-
-<<<<<<< HEAD
-	assert.InDelta(t, 7464, uint32(transactionData.Resources.ReadBytes), 600)
-=======
 	assert.InDelta(t, 6856, uint32(transactionData.Resources.ReadBytes), 200)
->>>>>>> d1f1fa95
+  
 	// the resulting fee is derived from compute factors and a default padding is applied to instructions by preflight
 	// for test purposes, the most deterministic way to assert the resulting fee is expected value in test scope, is to capture
 	// the resulting fee from current preflight output and re-plug it in here, rather than try to re-implement the cost-model algo
